--- conflicted
+++ resolved
@@ -28,19 +28,11 @@
 }
 
 type apiRequirementFactory struct {
-<<<<<<< HEAD
-	config      coreconfig.Reader
+	config      coreconfig.ReadWriter
 	repoLocator api.RepositoryLocator
 }
 
-func NewFactory(config coreconfig.Reader, repoLocator api.RepositoryLocator) (factory apiRequirementFactory) {
-=======
-	config      core_config.ReadWriter
-	repoLocator api.RepositoryLocator
-}
-
-func NewFactory(config core_config.ReadWriter, repoLocator api.RepositoryLocator) (factory apiRequirementFactory) {
->>>>>>> 27fdc8b4
+func NewFactory(config coreconfig.ReadWriter, repoLocator api.RepositoryLocator) (factory apiRequirementFactory) {
 	return apiRequirementFactory{config, repoLocator}
 }
 
@@ -146,7 +138,7 @@
 		requiredVersion,
 	)
 
-	refresher := core_config.APIConfigRefresher{
+	refresher := coreconfig.APIConfigRefresher{
 		Endpoint:     f.config.ApiEndpoint(),
 		EndpointRepo: f.repoLocator.GetEndpointRepository(),
 		Config:       f.config,
